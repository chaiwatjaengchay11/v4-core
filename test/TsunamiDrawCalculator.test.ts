--- conflicted
+++ resolved
@@ -7,10 +7,6 @@
 const { green, dim } = printUtils
 
 const { getSigners } = ethers;
-<<<<<<< HEAD
-
-=======
->>>>>>> 053033f9
 
 type DrawSettings = {
   matchCardinality: BigNumber;
