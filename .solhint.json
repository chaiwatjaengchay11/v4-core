--- conflicted
+++ resolved
@@ -5,11 +5,7 @@
       "func-order": "off",
       "mark-callable-contracts": "off",
       "no-empty-blocks": "off",
-<<<<<<< HEAD
-      "compiler-version": ["error", "0.8.6"],
-=======
       "compiler-version": ["error", "^0.8.6"],
->>>>>>> 2d50edf4
       "private-vars-leading-underscore": "off",
       "code-complexity": "warn",
       "const-name-snakecase": "warn",
